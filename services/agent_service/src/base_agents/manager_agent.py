--- conflicted
+++ resolved
@@ -284,29 +284,6 @@
             documents = q_output.get("all_documents", [])
             documents_by_source = q_output.get("documents_by_source", {})
             
-<<<<<<< HEAD
-            # Always perform evaluation, regardless of data source
-            try:
-                final_answer, eval_history, editor_history = await self.run_evaluation_loop(
-                    question=user_query,
-                    initial_answer=answer,
-                    contexts=documents,
-                    documents_by_source=documents_by_source,
-                )
-            except Exception as e:
-                logger.error(f"[ManagerAgent] Evaluation failed, using executor output. Reason: {e}")
-                self.trace_info.update({
-                    'final_answer': answer,
-                    'evaluation_agent': [],
-                    'editor_agent': [],
-                    'evaluation_skipped': False,
-                    'skip_reason': "Evaluation or Editor failed.",
-                    'total_time': time.time() - start_time
-                })
-                self._update_history(session_id, message.content, self.trace_info['final_answer'])
-                return Message(content=json.dumps({'trace_info': self.trace_info}))
-
-=======
             # Check if Notion or GitHub sources are used
             skip_evaluation = False
             skip_reason = None
@@ -334,7 +311,6 @@
                     )
                 except Exception as e:
                     return self._handle_evaluation_error(e, user_query, session_id, answer)
->>>>>>> 20c6e407
 
             self.trace_info.update({
                 'evaluation_agent': eval_history,
