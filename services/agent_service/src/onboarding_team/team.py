import logging
import os  # Or from ..utils.settings import settings

from autogen_core import AgentId, SingleThreadedAgentRuntime
from autogen_core.model_context import BufferedChatCompletionContext
# The OpenAIChatCompletionClient can be used for any OpenAI-compatible API, including Groq
from autogen_ext.models.openai import OpenAIChatCompletionClient
from autogen_ext.tools.mcp import McpWorkbench, SseServerParams

from ..base_agents.editor_agent import EditorAgent
from ..base_agents.eval_agent import EvalAgent
from ..base_agents.executor_agent import ExecutorAgent
from ..base_agents.manager.manager_agent import ManagerAgent
from ..base_agents.planner_agent import PlannerAgent
from ..base_agents.planner_refiner_agent import PlannerRefinerAgent
from ..base_agents.answer_cleaner_agent import AnswerCleanerAgent
from ..protocols.message import Message
from ..source_agents.knowledgebase_agent import KBAgent
from ..source_agents.websearch_agent import WebSearchAgent
from ..source_agents.workbench_agent import WorkbenchAgent
from ..utils.exceptions import (AgentServiceException, ExternalServiceError,
                                ValidationError, create_error_response,
                                handle_agent_error)

logging.basicConfig(
    level=logging.INFO, format="%(asctime)s - %(name)s - %(levelname)s - %(message)s"
)

RUNTIME = SingleThreadedAgentRuntime()
PLANNER_AGENT_ID = AgentId("planner_agent", "default")
PLANNER_REFINER_AGENT_ID = AgentId("planner_refiner_agent", "default")
EXECUTOR_AGENT_ID = AgentId("executor_agent", "default")
NOTION_WORKBENCH_AGENT_ID = AgentId("notion_workbench_agent", "default")
GITHUB_WORKBENCH_AGENT_ID = AgentId("github_workbench_agent", "default")
EVAL_AGENT_ID = AgentId("eval_agent", "default")
EDITOR_AGENT_ID = AgentId("editor_agent", "default")
WEBSEARCH_AGENT_ID = AgentId("websearch_agent", "default")
KB_AGENT_ID = AgentId("kb_agent", "default")
MANAGER_AGENT_ID = AgentId("manager_agent", "default")
ANSWER_CLEANER_AGENT_ID = AgentId("answer_cleaner_agent", "default")

agent_initialized = False

notion_mcp_server_params = SseServerParams(
    url="http://notion-mcp-gateway:8009/sse",
    timeout=60*60,
    sse_read_timeout=60*60,
)

github_mcp_server_params = SseServerParams(
    url="http://github-mcp-gateway:8010/sse",
    timeout=60*60,
    sse_read_timeout=60*60,
)
# For local testing
'''
notion_mcp_server_params = SseServerParams(
    url="http://localhost:8009/sse",
)

github_mcp_server_params = SseServerParams(
    url="http://localhost:8010/sse",
)'''


async def initialize_agent() -> None:
    global agent_initialized, notion_workbench, github_workbench

    if agent_initialized:
        return

    notion_workbench = McpWorkbench(notion_mcp_server_params)
    github_workbench = McpWorkbench(github_mcp_server_params)

    await notion_workbench.__aenter__()
    await github_workbench.__aenter__()

    if not agent_initialized:
<<<<<<< HEAD
        # Validate required environment variables
        openai_api_key = os.environ.get("OPENAI_API_KEY")
        if not openai_api_key:
            raise ValidationError(
                message="OPENAI_API_KEY environment variable is required",
                field="OPENAI_API_KEY",
                user_message="Service configuration error. Please contact support."
            )

        gpt_client = OpenAIChatCompletionClient(
            model="gpt-4o",
            api_key=os.environ.get("OPENAI_API_KEY"),
            base_url="https://api.openai.com/v1",
            model_info={
                "context_length": 128000,
                "vision": False,
                "function_calling": True,
                "json_output": True,
                "structured_output": True,
                "family": "gpt"
            }
        )


        # Register all agents with error handling
=======
        use_gpt = os.environ.get("USE_GPT", "").lower() == "true"
        llm_api_key = (os.environ.get("GROQ_API_KEY") if not use_gpt else os.environ.get("OPENAI_API_KEY"))
        if llm_api_key:
            llm_client = OpenAIChatCompletionClient(
                model="llama-3.3-70b-versatile" if not use_gpt else "gpt-4o",
                api_key=llm_api_key,
                base_url="https://api.groq.com/openai/v1" if not use_gpt else "https://api.openai.com/v1",
                model_info={
                    "context_length": 128000,
                    "vision": False,
                    "function_calling": True,
                    "json_output": True,
                    "structured_output": True,
                    "family": "llama" if not use_gpt else "gpt",
                }
            )

        else:
            raise ValidationError(
                message="llm_api_key environment variable is required",
                field="llm_api_key",
                user_message="Service configuration error. Please contact support."
            )

            # Register all agents with error handling
>>>>>>> 6f329002
    try:
        await PlannerAgent.register(
            RUNTIME, "planner_agent", lambda: PlannerAgent()
        )
        await PlannerRefinerAgent.register(
            RUNTIME, "planner_refiner_agent", lambda: PlannerRefinerAgent()
        )

<<<<<<< HEAD
=======
        await AnswerCleanerAgent.register(
            RUNTIME, "answer_cleaner_agent", lambda: AnswerCleanerAgent()
        )

>>>>>>> 6f329002
        await ExecutorAgent.register(
            RUNTIME,
            "executor_agent",
            lambda: ExecutorAgent(
                notion_workbench_agent_id=NOTION_WORKBENCH_AGENT_ID,
                github_workbench_agent_id=GITHUB_WORKBENCH_AGENT_ID,
                webrag_agent_id=WEBSEARCH_AGENT_ID,
<<<<<<< HEAD
                kb_agent_id=KB_AGENT_ID
=======
                kb_agent_id=KB_AGENT_ID,
                answer_cleaner_agent_id=ANSWER_CLEANER_AGENT_ID
>>>>>>> 6f329002
            )
        )

        # 2. Update the WorkbenchAgent for Notion to use the Groq client.
        await WorkbenchAgent.register(
            RUNTIME,
            "notion_workbench_agent",
            factory=lambda: WorkbenchAgent(
<<<<<<< HEAD
                model_client=gpt_client, # Use the configured Groq client
=======
                model_client=llm_client,  # Use the configured Groq client
>>>>>>> 6f329002
                model_context=BufferedChatCompletionContext(buffer_size=10),
                workbench=notion_workbench,
            ),
        )

        # 3. Update the WorkbenchAgent for GitHub to use the Groq client.
        await WorkbenchAgent.register(
            RUNTIME,
            "github_workbench_agent",
            factory=lambda: WorkbenchAgent(
<<<<<<< HEAD
                model_client=gpt_client, # Use the configured Groq client
=======
                model_client=llm_client,  # Use the configured Groq client
>>>>>>> 6f329002
                model_context=BufferedChatCompletionContext(buffer_size=10),
                workbench=github_workbench,
            ),
        )

        await WebSearchAgent.register(RUNTIME, 'websearch_agent', WebSearchAgent)
        await KBAgent.register(RUNTIME, 'kb_agent', KBAgent)

        await EvalAgent.register(RUNTIME, "eval_agent", EvalAgent)
        await EditorAgent.register(RUNTIME, "editor_agent", EditorAgent)

        await ManagerAgent.register(
            RUNTIME,
            "manager_agent",
            lambda: ManagerAgent(
                planner_agent_id=PLANNER_AGENT_ID,
                planner_refiner_agent_id=PLANNER_REFINER_AGENT_ID,
                executor_agent_id=EXECUTOR_AGENT_ID,
                eval_agent_id=EVAL_AGENT_ID,
                editor_agent_id=EDITOR_AGENT_ID,
            ),
        )

        RUNTIME.start()
        agent_initialized = True
        logging.info("Agent service initialized successfully")

    except Exception as e:
        logging.error(f"Failed to register agents: {e}")
        raise AgentServiceException(
            message=f"Failed to initialize agent service: {str(e)}",
            error_code="AGENT_REGISTRATION_ERROR",
<<<<<<< HEAD
            details={"original_error": str(e)}
        )
=======
            details={"original_error": str(e)},
        ) from e
>>>>>>> 6f329002

    except Exception as e:
        logging.error(f"Failed to initialize agent service: {e}")
        if "notion" in str(e).lower():
            raise ExternalServiceError(
                message=f"Failed to connect to Notion service: {str(e)}",
                service="notion",
                details={"original_error": str(e)},
            ) from e
        elif "github" in str(e).lower():
            raise ExternalServiceError(
                message=f"Failed to connect to GitHub service: {str(e)}",
                service="github",
                details={"original_error": str(e)},
            ) from e
        else:
            raise AgentServiceException(
                message=f"Failed to initialize agent service: {str(e)}",
                error_code="INITIALIZATION_ERROR",
                details={"original_error": str(e)},
            ) from e


async def send_to_agent(user_message: Message) -> str:
    """Send message to agent with comprehensive error handling."""
    try:
        # Validate input
        if not user_message or not user_message.content:
            raise ValidationError(
                message="User message is required and cannot be empty",
                field="user_message",
                user_message="Please provide a valid message."
            )

        # Check if agent is initialized
        if not agent_initialized:
            raise AgentServiceException(
                message="Agent service is not initialized",
                error_code="SERVICE_NOT_INITIALIZED",
                user_message="Service is starting up. Please try again in a moment."
            )

        logging.info(
            f"Sending message to Manager of Mentor Agent: {user_message.content}")

        # Add timeout handling
        import asyncio
        try:
            response = await asyncio.wait_for(
                RUNTIME.send_message(user_message, MANAGER_AGENT_ID),
                timeout=300  # 5 minutes timeout
            )
            return response.content
        except asyncio.TimeoutError as e:
            raise AgentServiceException(
                message="Request timed out after 5 minutes",
                error_code="REQUEST_TIMEOUT",
                user_message="The request is taking longer than expected. Please try again.",
            ) from e

    except AgentServiceException:
        # Re-raise our custom exceptions
        raise
    except Exception as e:
        # Convert any other exceptions to structured errors
        logging.error(f"Unexpected error in send_to_agent: {e}")
        return handle_agent_error(e, "send_to_agent")


async def shutdown_agent() -> None:
    """Shutdown agent service gracefully."""
    try:
        if agent_initialized:
            await RUNTIME.stop()
            logging.info("Agent service shutdown successfully")
            if notion_workbench:
                await notion_workbench.__aexit__(None, None, None)
            if github_workbench:
                await github_workbench.__aexit__(None, None, None)
    except Exception as e:
        logging.error(f"Error during agent shutdown: {e}")
        # Don't raise during shutdown to avoid masking other errors<|MERGE_RESOLUTION|>--- conflicted
+++ resolved
@@ -76,33 +76,6 @@
     await github_workbench.__aenter__()
 
     if not agent_initialized:
-<<<<<<< HEAD
-        # Validate required environment variables
-        openai_api_key = os.environ.get("OPENAI_API_KEY")
-        if not openai_api_key:
-            raise ValidationError(
-                message="OPENAI_API_KEY environment variable is required",
-                field="OPENAI_API_KEY",
-                user_message="Service configuration error. Please contact support."
-            )
-
-        gpt_client = OpenAIChatCompletionClient(
-            model="gpt-4o",
-            api_key=os.environ.get("OPENAI_API_KEY"),
-            base_url="https://api.openai.com/v1",
-            model_info={
-                "context_length": 128000,
-                "vision": False,
-                "function_calling": True,
-                "json_output": True,
-                "structured_output": True,
-                "family": "gpt"
-            }
-        )
-
-
-        # Register all agents with error handling
-=======
         use_gpt = os.environ.get("USE_GPT", "").lower() == "true"
         llm_api_key = (os.environ.get("GROQ_API_KEY") if not use_gpt else os.environ.get("OPENAI_API_KEY"))
         if llm_api_key:
@@ -128,7 +101,6 @@
             )
 
             # Register all agents with error handling
->>>>>>> 6f329002
     try:
         await PlannerAgent.register(
             RUNTIME, "planner_agent", lambda: PlannerAgent()
@@ -137,13 +109,10 @@
             RUNTIME, "planner_refiner_agent", lambda: PlannerRefinerAgent()
         )
 
-<<<<<<< HEAD
-=======
         await AnswerCleanerAgent.register(
             RUNTIME, "answer_cleaner_agent", lambda: AnswerCleanerAgent()
         )
 
->>>>>>> 6f329002
         await ExecutorAgent.register(
             RUNTIME,
             "executor_agent",
@@ -151,12 +120,8 @@
                 notion_workbench_agent_id=NOTION_WORKBENCH_AGENT_ID,
                 github_workbench_agent_id=GITHUB_WORKBENCH_AGENT_ID,
                 webrag_agent_id=WEBSEARCH_AGENT_ID,
-<<<<<<< HEAD
-                kb_agent_id=KB_AGENT_ID
-=======
                 kb_agent_id=KB_AGENT_ID,
                 answer_cleaner_agent_id=ANSWER_CLEANER_AGENT_ID
->>>>>>> 6f329002
             )
         )
 
@@ -165,11 +130,7 @@
             RUNTIME,
             "notion_workbench_agent",
             factory=lambda: WorkbenchAgent(
-<<<<<<< HEAD
-                model_client=gpt_client, # Use the configured Groq client
-=======
                 model_client=llm_client,  # Use the configured Groq client
->>>>>>> 6f329002
                 model_context=BufferedChatCompletionContext(buffer_size=10),
                 workbench=notion_workbench,
             ),
@@ -180,11 +141,7 @@
             RUNTIME,
             "github_workbench_agent",
             factory=lambda: WorkbenchAgent(
-<<<<<<< HEAD
-                model_client=gpt_client, # Use the configured Groq client
-=======
                 model_client=llm_client,  # Use the configured Groq client
->>>>>>> 6f329002
                 model_context=BufferedChatCompletionContext(buffer_size=10),
                 workbench=github_workbench,
             ),
@@ -217,13 +174,8 @@
         raise AgentServiceException(
             message=f"Failed to initialize agent service: {str(e)}",
             error_code="AGENT_REGISTRATION_ERROR",
-<<<<<<< HEAD
-            details={"original_error": str(e)}
-        )
-=======
             details={"original_error": str(e)},
         ) from e
->>>>>>> 6f329002
 
     except Exception as e:
         logging.error(f"Failed to initialize agent service: {e}")
