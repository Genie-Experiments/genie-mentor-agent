import logging
import os # Or from ..utils.settings import settings

from autogen_core import AgentId, SingleThreadedAgentRuntime
from autogen_core.model_context import BufferedChatCompletionContext
# The OpenAIChatCompletionClient can be used for any OpenAI-compatible API, including Groq
from autogen_ext.models.openai import OpenAIChatCompletionClient
from autogen_ext.tools.mcp import McpWorkbench, SseServerParams

from ..base_agents.editor_agent import EditorAgent
from ..base_agents.eval_agent import EvalAgent
from ..base_agents.executor_agent import ExecutorAgent
from ..base_agents.manager_agent import ManagerAgent
from ..base_agents.planner_agent import PlannerAgent
from ..base_agents.planner_refiner_agent import PlannerRefinerAgent
from ..protocols.message import Message
from ..source_agents.knowledgebase_agent import KBAgent
from ..source_agents.workbench_agent import WorkbenchAgent
from ..source_agents.websearch_agent import WebSearchAgent
from ..utils.exceptions import (
    AgentServiceException, ExternalServiceError, ValidationError,
    handle_agent_error, create_error_response
)

logging.basicConfig(
    level=logging.INFO, format="%(asctime)s - %(name)s - %(levelname)s - %(message)s"
)

RUNTIME = SingleThreadedAgentRuntime()
PLANNER_AGENT_ID = AgentId("planner_agent", "default")
PLANNER_REFINER_AGENT_ID = AgentId("planner_refiner_agent", "default")
EXECUTOR_AGENT_ID = AgentId("executor_agent", "default")
NOTION_WORKBENCH_AGENT_ID = AgentId("notion_workbench_agent", "default")
GITHUB_WORKBENCH_AGENT_ID = AgentId("github_workbench_agent", "default")
EVAL_AGENT_ID = AgentId("eval_agent", "default")
EDITOR_AGENT_ID = AgentId("editor_agent", "default")
WEBSEARCH_AGENT_ID = AgentId("websearch_agent", "default")
KB_AGENT_ID = AgentId("kb_agent", "default")
MANAGER_AGENT_ID = AgentId("manager_agent", "default")

agent_initialized = False

notion_mcp_server_params = SseServerParams(
    url="http://notion-mcp-gateway:8009/sse",
)

github_mcp_server_params = SseServerParams(
    url="http://github-mcp-gateway:8010/sse",
)
# For local testing
'''
notion_mcp_server_params = SseServerParams(
    url="http://localhost:8009/sse",
)

github_mcp_server_params = SseServerParams(
    url="http://localhost:8010/sse",
)
'''
async def initialize_agent() -> None:
    global agent_initialized
<<<<<<< HEAD
    async with McpWorkbench(notion_mcp_server_params) as notion_workbench:
        async with McpWorkbench(github_mcp_server_params) as github_workbench:

            if not agent_initialized:
                gpt_client = OpenAIChatCompletionClient(
                    model="gpt-4o",
                    api_key=os.environ.get("OPENAI_API_KEY"),
                    base_url="https://api.openai.com/v1",
                    model_info={
                        "context_length": 128000,
                        "vision": True,
                        "function_calling": True,
                        "json_output": True,
                        "structured_output": True,
                        "family": "gpt"
                    }
                )

                await PlannerAgent.register(RUNTIME, "planner_agent", PlannerAgent)
                await PlannerRefinerAgent.register(
                    RUNTIME, "planner_refiner_agent", lambda: PlannerRefinerAgent()
                )

                await ExecutorAgent.register(
                    RUNTIME,
                    "executor_agent",
                    lambda: ExecutorAgent(
                        notion_workbench_agent_id=NOTION_WORKBENCH_AGENT_ID,
                        github_workbench_agent_id=GITHUB_WORKBENCH_AGENT_ID,
                        webrag_agent_id=WEBSEARCH_AGENT_ID,
                        kb_agent_id=KB_AGENT_ID
                    )
                )

                # 2. Update the WorkbenchAgent for Notion to use the Groq client.
                await WorkbenchAgent.register(
                    RUNTIME,
                    "notion_workbench_agent",
                    factory=lambda: WorkbenchAgent(
                        model_client=gpt_client, # Use the configured Groq client
                        model_context=BufferedChatCompletionContext(buffer_size=10),
                        workbench=notion_workbench,
                    ),
                )

                # 3. Update the WorkbenchAgent for GitHub to use the Groq client.
                await WorkbenchAgent.register(
                    RUNTIME,
                    "github_workbench_agent",
                    factory=lambda: WorkbenchAgent(
                        model_client=gpt_client, # Use the configured Groq client
                        model_context=BufferedChatCompletionContext(buffer_size=10),
                        workbench=github_workbench,
                    ),
                )
                
                await WebSearchAgent.register(RUNTIME, 'websearch_agent', WebSearchAgent)
                await KBAgent.register(RUNTIME, 'kb_agent', KBAgent)

                await EvalAgent.register(RUNTIME, "eval_agent", EvalAgent)
                await EditorAgent.register(RUNTIME, "editor_agent", EditorAgent)

                await ManagerAgent.register(
                    RUNTIME,
                    "manager_agent",
                    lambda: ManagerAgent(
                        planner_agent_id=PLANNER_AGENT_ID,
                        planner_refiner_agent_id=PLANNER_REFINER_AGENT_ID,
                        executor_agent_id=EXECUTOR_AGENT_ID,
                        eval_agent_id=EVAL_AGENT_ID,
                        editor_agent_id=EDITOR_AGENT_ID,
                    ),
                )

                RUNTIME.start()
                agent_initialized = True
=======
    try:
        async with McpWorkbench(notion_mcp_server_params) as notion_workbench:
            async with McpWorkbench(github_mcp_server_params) as github_workbench:

                if not agent_initialized:
                    # Validate required environment variables
                    groq_api_key = os.environ.get("GROQ_API_KEY")
                    if not groq_api_key:
                        raise ValidationError(
                            message="GROQ_API_KEY environment variable is required",
                            field="GROQ_API_KEY",
                            user_message="Service configuration error. Please contact support."
                        )

                    groq_client = OpenAIChatCompletionClient(
                        model="meta-llama/llama-4-scout-17b-16e-instruct",
                        api_key=groq_api_key,
                        base_url="https://api.groq.com/openai/v1",
                        model_info={
                            "context_length": 128000,
                            "vision": False,
                            "function_calling": True,
                            "json_output": True,
                            "structured_output": True,
                            "family": "llama"
                        }
                    )

                    # Register all agents with error handling
                    try:
                        await PlannerAgent.register(
                            RUNTIME, "planner_agent", lambda: PlannerAgent()
                        )
                        await PlannerRefinerAgent.register(
                            RUNTIME, "planner_refiner_agent", lambda: PlannerRefinerAgent()
                        )

                        await ExecutorAgent.register(
                            RUNTIME,
                            "executor_agent",
                            lambda: ExecutorAgent(
                                notion_workbench_agent_id=NOTION_WORKBENCH_AGENT_ID,
                                github_workbench_agent_id=GITHUB_WORKBENCH_AGENT_ID,
                                webrag_agent_id=WEBSEARCH_AGENT_ID,
                                kb_agent_id=KB_AGENT_ID
                            )
                        )

                        # 2. Update the WorkbenchAgent for Notion to use the Groq client.
                        await WorkbenchAgent.register(
                            RUNTIME,
                            "notion_workbench_agent",
                            factory=lambda: WorkbenchAgent(
                                model_client=groq_client, # Use the configured Groq client
                                model_context=BufferedChatCompletionContext(buffer_size=10),
                                workbench=notion_workbench,
                            ),
                        )

                        # 3. Update the WorkbenchAgent for GitHub to use the Groq client.
                        await WorkbenchAgent.register(
                            RUNTIME,
                            "github_workbench_agent",
                            factory=lambda: WorkbenchAgent(
                                model_client=groq_client, # Use the configured Groq client
                                model_context=BufferedChatCompletionContext(buffer_size=10),
                                workbench=github_workbench,
                            ),
                        )
                        
                        await WebSearchAgent.register(RUNTIME, 'websearch_agent', WebSearchAgent)
                        await KBAgent.register(RUNTIME, 'kb_agent', KBAgent)

                        await EvalAgent.register(RUNTIME, "eval_agent", EvalAgent)
                        await EditorAgent.register(RUNTIME, "editor_agent", EditorAgent)

                        await ManagerAgent.register(
                            RUNTIME,
                            "manager_agent",
                            lambda: ManagerAgent(
                                planner_agent_id=PLANNER_AGENT_ID,
                                planner_refiner_agent_id=PLANNER_REFINER_AGENT_ID,
                                executor_agent_id=EXECUTOR_AGENT_ID,
                                eval_agent_id=EVAL_AGENT_ID,
                                editor_agent_id=EDITOR_AGENT_ID,
                            ),
                        )

                        RUNTIME.start()
                        agent_initialized = True
                        logging.info("Agent service initialized successfully")
                        
                    except Exception as e:
                        logging.error(f"Failed to register agents: {e}")
                        raise AgentServiceException(
                            message=f"Failed to initialize agent service: {str(e)}",
                            error_code="AGENT_REGISTRATION_ERROR",
                            details={"original_error": str(e)}
                        )

    except Exception as e:
        logging.error(f"Failed to initialize agent service: {e}")
        if "notion" in str(e).lower():
            raise ExternalServiceError(
                message=f"Failed to connect to Notion service: {str(e)}",
                service="notion",
                details={"original_error": str(e)}
            )
        elif "github" in str(e).lower():
            raise ExternalServiceError(
                message=f"Failed to connect to GitHub service: {str(e)}",
                service="github",
                details={"original_error": str(e)}
            )
        else:
            raise AgentServiceException(
                message=f"Failed to initialize agent service: {str(e)}",
                error_code="INITIALIZATION_ERROR",
                details={"original_error": str(e)}
            )
>>>>>>> 20c6e407


async def send_to_agent(user_message: Message) -> str:
    """Send message to agent with comprehensive error handling."""
    try:
        # Validate input
        if not user_message or not user_message.content:
            raise ValidationError(
                message="User message is required and cannot be empty",
                field="user_message",
                user_message="Please provide a valid message."
            )

        # Check if agent is initialized
        if not agent_initialized:
            raise AgentServiceException(
                message="Agent service is not initialized",
                error_code="SERVICE_NOT_INITIALIZED",
                user_message="Service is starting up. Please try again in a moment."
            )

        logging.info(f"Sending message to Manager of Mentor Agent: {user_message.content}")
        
        # Add timeout handling
        import asyncio
        try:
            response = await asyncio.wait_for(
                RUNTIME.send_message(user_message, MANAGER_AGENT_ID),
                timeout=300  # 5 minutes timeout
            )
            return response.content
        except asyncio.TimeoutError:
            raise AgentServiceException(
                message="Request timed out after 5 minutes",
                error_code="REQUEST_TIMEOUT",
                user_message="The request is taking longer than expected. Please try again."
            )
            
    except AgentServiceException:
        # Re-raise our custom exceptions
        raise
    except Exception as e:
        # Convert any other exceptions to structured errors
        logging.error(f"Unexpected error in send_to_agent: {e}")
        error_response = handle_agent_error(e, "send_to_agent")
        return error_response


async def shutdown_agent() -> None:
    """Shutdown agent service gracefully."""
    try:
        if agent_initialized:
            await RUNTIME.stop()
            logging.info("Agent service shutdown successfully")
    except Exception as e:
        logging.error(f"Error during agent shutdown: {e}")
        # Don't raise during shutdown to avoid masking other errors<|MERGE_RESOLUTION|>--- conflicted
+++ resolved
@@ -59,41 +59,33 @@
 '''
 async def initialize_agent() -> None:
     global agent_initialized
-<<<<<<< HEAD
-    async with McpWorkbench(notion_mcp_server_params) as notion_workbench:
-        async with McpWorkbench(github_mcp_server_params) as github_workbench:
-
-            if not agent_initialized:
-                gpt_client = OpenAIChatCompletionClient(
-                    model="gpt-4o",
-                    api_key=os.environ.get("OPENAI_API_KEY"),
-                    base_url="https://api.openai.com/v1",
-                    model_info={
-                        "context_length": 128000,
-                        "vision": True,
-                        "function_calling": True,
-                        "json_output": True,
-                        "structured_output": True,
-                        "family": "gpt"
-                    }
-                )
-
-                await PlannerAgent.register(RUNTIME, "planner_agent", PlannerAgent)
-                await PlannerRefinerAgent.register(
-                    RUNTIME, "planner_refiner_agent", lambda: PlannerRefinerAgent()
-                )
-
-                await ExecutorAgent.register(
-                    RUNTIME,
-                    "executor_agent",
-                    lambda: ExecutorAgent(
-                        notion_workbench_agent_id=NOTION_WORKBENCH_AGENT_ID,
-                        github_workbench_agent_id=GITHUB_WORKBENCH_AGENT_ID,
-                        webrag_agent_id=WEBSEARCH_AGENT_ID,
-                        kb_agent_id=KB_AGENT_ID
-                    )
-                )
-
+    try:
+        async with McpWorkbench(notion_mcp_server_params) as notion_workbench:
+            async with McpWorkbench(github_mcp_server_params) as github_workbench:
+
+                if not agent_initialized:
+                    # Validate required environment variables
+                    openai_api_key = os.environ.get("OPENAI_API_KEY")
+                    if not openai_api_key:
+                        raise ValidationError(
+                            message="OPENAI_API_KEY environment variable is required",
+                            field="OPENAI_API_KEY",
+                            user_message="Service configuration error. Please contact support."
+                        )
+
+                    gpt_client = OpenAIChatCompletionClient(
+                        model="gpt-4o",
+                        api_key=os.environ.get("OPENAI_API_KEY"),
+                        base_url="https://api.openai.com/v1",
+                        model_info={
+                            "context_length": 128000,
+                            "vision": False,
+                            "function_calling": True,
+                            "json_output": True,
+                            "structured_output": True,
+                            "family": "gpt"
+                        }
+                    )
                 # 2. Update the WorkbenchAgent for Notion to use the Groq client.
                 await WorkbenchAgent.register(
                     RUNTIME,
@@ -118,124 +110,77 @@
                 
                 await WebSearchAgent.register(RUNTIME, 'websearch_agent', WebSearchAgent)
                 await KBAgent.register(RUNTIME, 'kb_agent', KBAgent)
-
-                await EvalAgent.register(RUNTIME, "eval_agent", EvalAgent)
-                await EditorAgent.register(RUNTIME, "editor_agent", EditorAgent)
-
-                await ManagerAgent.register(
-                    RUNTIME,
-                    "manager_agent",
-                    lambda: ManagerAgent(
-                        planner_agent_id=PLANNER_AGENT_ID,
-                        planner_refiner_agent_id=PLANNER_REFINER_AGENT_ID,
-                        executor_agent_id=EXECUTOR_AGENT_ID,
-                        eval_agent_id=EVAL_AGENT_ID,
-                        editor_agent_id=EDITOR_AGENT_ID,
-                    ),
-                )
-
-                RUNTIME.start()
-                agent_initialized = True
-=======
-    try:
-        async with McpWorkbench(notion_mcp_server_params) as notion_workbench:
-            async with McpWorkbench(github_mcp_server_params) as github_workbench:
-
-                if not agent_initialized:
-                    # Validate required environment variables
-                    groq_api_key = os.environ.get("GROQ_API_KEY")
-                    if not groq_api_key:
-                        raise ValidationError(
-                            message="GROQ_API_KEY environment variable is required",
-                            field="GROQ_API_KEY",
-                            user_message="Service configuration error. Please contact support."
+                    # Register all agents with error handling
+                try:
+                    await PlannerAgent.register(
+                        RUNTIME, "planner_agent", lambda: PlannerAgent()
+                    )
+                    await PlannerRefinerAgent.register(
+                        RUNTIME, "planner_refiner_agent", lambda: PlannerRefinerAgent()
+                    )
+
+                    await ExecutorAgent.register(
+                        RUNTIME,
+                        "executor_agent",
+                        lambda: ExecutorAgent(
+                            notion_workbench_agent_id=NOTION_WORKBENCH_AGENT_ID,
+                            github_workbench_agent_id=GITHUB_WORKBENCH_AGENT_ID,
+                            webrag_agent_id=WEBSEARCH_AGENT_ID,
+                            kb_agent_id=KB_AGENT_ID
                         )
-
-                    groq_client = OpenAIChatCompletionClient(
-                        model="meta-llama/llama-4-scout-17b-16e-instruct",
-                        api_key=groq_api_key,
-                        base_url="https://api.groq.com/openai/v1",
-                        model_info={
-                            "context_length": 128000,
-                            "vision": False,
-                            "function_calling": True,
-                            "json_output": True,
-                            "structured_output": True,
-                            "family": "llama"
-                        }
-                    )
-
-                    # Register all agents with error handling
-                    try:
-                        await PlannerAgent.register(
-                            RUNTIME, "planner_agent", lambda: PlannerAgent()
-                        )
-                        await PlannerRefinerAgent.register(
-                            RUNTIME, "planner_refiner_agent", lambda: PlannerRefinerAgent()
-                        )
-
-                        await ExecutorAgent.register(
-                            RUNTIME,
-                            "executor_agent",
-                            lambda: ExecutorAgent(
-                                notion_workbench_agent_id=NOTION_WORKBENCH_AGENT_ID,
-                                github_workbench_agent_id=GITHUB_WORKBENCH_AGENT_ID,
-                                webrag_agent_id=WEBSEARCH_AGENT_ID,
-                                kb_agent_id=KB_AGENT_ID
-                            )
-                        )
-
-                        # 2. Update the WorkbenchAgent for Notion to use the Groq client.
-                        await WorkbenchAgent.register(
-                            RUNTIME,
-                            "notion_workbench_agent",
-                            factory=lambda: WorkbenchAgent(
-                                model_client=groq_client, # Use the configured Groq client
-                                model_context=BufferedChatCompletionContext(buffer_size=10),
-                                workbench=notion_workbench,
-                            ),
-                        )
-
-                        # 3. Update the WorkbenchAgent for GitHub to use the Groq client.
-                        await WorkbenchAgent.register(
-                            RUNTIME,
-                            "github_workbench_agent",
-                            factory=lambda: WorkbenchAgent(
-                                model_client=groq_client, # Use the configured Groq client
-                                model_context=BufferedChatCompletionContext(buffer_size=10),
-                                workbench=github_workbench,
-                            ),
-                        )
-                        
-                        await WebSearchAgent.register(RUNTIME, 'websearch_agent', WebSearchAgent)
-                        await KBAgent.register(RUNTIME, 'kb_agent', KBAgent)
-
-                        await EvalAgent.register(RUNTIME, "eval_agent", EvalAgent)
-                        await EditorAgent.register(RUNTIME, "editor_agent", EditorAgent)
-
-                        await ManagerAgent.register(
-                            RUNTIME,
-                            "manager_agent",
-                            lambda: ManagerAgent(
-                                planner_agent_id=PLANNER_AGENT_ID,
-                                planner_refiner_agent_id=PLANNER_REFINER_AGENT_ID,
-                                executor_agent_id=EXECUTOR_AGENT_ID,
-                                eval_agent_id=EVAL_AGENT_ID,
-                                editor_agent_id=EDITOR_AGENT_ID,
-                            ),
-                        )
-
-                        RUNTIME.start()
-                        agent_initialized = True
-                        logging.info("Agent service initialized successfully")
-                        
-                    except Exception as e:
-                        logging.error(f"Failed to register agents: {e}")
-                        raise AgentServiceException(
-                            message=f"Failed to initialize agent service: {str(e)}",
-                            error_code="AGENT_REGISTRATION_ERROR",
-                            details={"original_error": str(e)}
-                        )
+                    )
+
+                    # 2. Update the WorkbenchAgent for Notion to use the Groq client.
+                    await WorkbenchAgent.register(
+                        RUNTIME,
+                        "notion_workbench_agent",
+                        factory=lambda: WorkbenchAgent(
+                            model_client=gpt_client, # Use the configured Groq client
+                            model_context=BufferedChatCompletionContext(buffer_size=10),
+                            workbench=notion_workbench,
+                        ),
+                    )
+
+                    # 3. Update the WorkbenchAgent for GitHub to use the Groq client.
+                    await WorkbenchAgent.register(
+                        RUNTIME,
+                        "github_workbench_agent",
+                        factory=lambda: WorkbenchAgent(
+                            model_client=gpt_client, # Use the configured Groq client
+                            model_context=BufferedChatCompletionContext(buffer_size=10),
+                            workbench=github_workbench,
+                        ),
+                    )
+                    
+                    await WebSearchAgent.register(RUNTIME, 'websearch_agent', WebSearchAgent)
+                    await KBAgent.register(RUNTIME, 'kb_agent', KBAgent)
+
+                    await EvalAgent.register(RUNTIME, "eval_agent", EvalAgent)
+                    await EditorAgent.register(RUNTIME, "editor_agent", EditorAgent)
+
+                    await ManagerAgent.register(
+                        RUNTIME,
+                        "manager_agent",
+                        lambda: ManagerAgent(
+                            planner_agent_id=PLANNER_AGENT_ID,
+                            planner_refiner_agent_id=PLANNER_REFINER_AGENT_ID,
+                            executor_agent_id=EXECUTOR_AGENT_ID,
+                            eval_agent_id=EVAL_AGENT_ID,
+                            editor_agent_id=EDITOR_AGENT_ID,
+                        ),
+                    )
+
+                    RUNTIME.start()
+                    agent_initialized = True
+                    logging.info("Agent service initialized successfully")
+                    
+                except Exception as e:
+                    logging.error(f"Failed to register agents: {e}")
+                    raise AgentServiceException(
+                        message=f"Failed to initialize agent service: {str(e)}",
+                        error_code="AGENT_REGISTRATION_ERROR",
+                        details={"original_error": str(e)}
+                    )
 
     except Exception as e:
         logging.error(f"Failed to initialize agent service: {e}")
@@ -257,7 +202,6 @@
                 error_code="INITIALIZATION_ERROR",
                 details={"original_error": str(e)}
             )
->>>>>>> 20c6e407
 
 
 async def send_to_agent(user_message: Message) -> str:
