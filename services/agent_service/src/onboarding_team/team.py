import logging
import os  # Or from ..utils.settings import settings

from autogen_core import AgentId, SingleThreadedAgentRuntime
from autogen_core.model_context import BufferedChatCompletionContext
# The OpenAIChatCompletionClient can be used for any OpenAI-compatible API, including Groq
from autogen_ext.models.openai import OpenAIChatCompletionClient
from autogen_ext.tools.mcp import McpWorkbench, SseServerParams

from ..base_agents.editor_agent import EditorAgent
from ..base_agents.eval_agent import EvalAgent
from ..base_agents.executor_agent import ExecutorAgent
from services.agent_service.src.base_agents.manager.manager_agent import ManagerAgent
from ..base_agents.planner_agent import PlannerAgent
from ..base_agents.planner_refiner_agent import PlannerRefinerAgent
from ..protocols.message import Message
from ..source_agents.knowledgebase_agent import KBAgent
from ..source_agents.websearch_agent import WebSearchAgent
<<<<<<< HEAD
from ..utils.exceptions import (
    AgentServiceException, ExternalServiceError, ValidationError,
    handle_agent_error
)
=======
from ..source_agents.workbench_agent import WorkbenchAgent
from ..utils.exceptions import (AgentServiceException, ExternalServiceError,
                                ValidationError, create_error_response,
                                handle_agent_error)
>>>>>>> d9565b9a

logging.basicConfig(
    level=logging.INFO, format="%(asctime)s - %(name)s - %(levelname)s - %(message)s"
)

RUNTIME = SingleThreadedAgentRuntime()
PLANNER_AGENT_ID = AgentId("planner_agent", "default")
PLANNER_REFINER_AGENT_ID = AgentId("planner_refiner_agent", "default")
EXECUTOR_AGENT_ID = AgentId("executor_agent", "default")
NOTION_WORKBENCH_AGENT_ID = AgentId("notion_workbench_agent", "default")
GITHUB_WORKBENCH_AGENT_ID = AgentId("github_workbench_agent", "default")
EVAL_AGENT_ID = AgentId("eval_agent", "default")
EDITOR_AGENT_ID = AgentId("editor_agent", "default")
WEBSEARCH_AGENT_ID = AgentId("websearch_agent", "default")
KB_AGENT_ID = AgentId("kb_agent", "default")
MANAGER_AGENT_ID = AgentId("manager_agent", "default")

agent_initialized = False

notion_mcp_server_params = SseServerParams(
    url="http://notion-mcp-gateway:8009/sse",
)

github_mcp_server_params = SseServerParams(
    url="http://github-mcp-gateway:8010/sse",
)
# For local testing
'''
notion_mcp_server_params = SseServerParams(
    url="http://localhost:8009/sse",
)

github_mcp_server_params = SseServerParams(
    url="http://localhost:8010/sse",
)'''
async def initialize_agent() -> None:
    global agent_initialized
    try:
        async with McpWorkbench(notion_mcp_server_params) as notion_workbench:
            async with McpWorkbench(github_mcp_server_params) as github_workbench:

                if not agent_initialized:
                    # Validate required environment variables
                    openai_api_key = os.environ.get("OPENAI_API_KEY")
                    if not openai_api_key:
                        raise ValidationError(
                            message="OPENAI_API_KEY environment variable is required",
                            field="OPENAI_API_KEY",
                            user_message="Service configuration error. Please contact support."
                        )

                    gpt_client = OpenAIChatCompletionClient(
                        model="gpt-4o",
                        api_key=os.environ.get("OPENAI_API_KEY"),
                        base_url="https://api.openai.com/v1",
                        model_info={
                            "context_length": 128000,
                            "vision": False,
                            "function_calling": True,
                            "json_output": True,
                            "structured_output": True,
                            "family": "gpt"
                        }
                    )
                # 2. Update the WorkbenchAgent for Notion to use the Groq client.
                await WorkbenchAgent.register(
                    RUNTIME,
                    "notion_workbench_agent",
                    factory=lambda: WorkbenchAgent(
                        model_client=gpt_client, # Use the configured Groq client
                        model_context=BufferedChatCompletionContext(buffer_size=10),
                        workbench=notion_workbench,
                    ),
                )

                # 3. Update the WorkbenchAgent for GitHub to use the Groq client.
                await WorkbenchAgent.register(
                    RUNTIME,
                    "github_workbench_agent",
                    factory=lambda: WorkbenchAgent(
                        model_client=gpt_client, # Use the configured Groq client
                        model_context=BufferedChatCompletionContext(buffer_size=10),
                        workbench=github_workbench,
                    ),
                )
                
                await WebSearchAgent.register(RUNTIME, 'websearch_agent', WebSearchAgent)
                await KBAgent.register(RUNTIME, 'kb_agent', KBAgent)
                    # Register all agents with error handling
                try:
                    await PlannerAgent.register(
                        RUNTIME, "planner_agent", lambda: PlannerAgent()
                    )
                    await PlannerRefinerAgent.register(
                        RUNTIME, "planner_refiner_agent", lambda: PlannerRefinerAgent()
                    )

                    await ExecutorAgent.register(
                        RUNTIME,
                        "executor_agent",
                        lambda: ExecutorAgent(
                            notion_workbench_agent_id=NOTION_WORKBENCH_AGENT_ID,
                            github_workbench_agent_id=GITHUB_WORKBENCH_AGENT_ID,
                            webrag_agent_id=WEBSEARCH_AGENT_ID,
                            kb_agent_id=KB_AGENT_ID
                        )
                    )

                    # 2. Update the WorkbenchAgent for Notion to use the Groq client.
                    await WorkbenchAgent.register(
                        RUNTIME,
                        "notion_workbench_agent",
                        factory=lambda: WorkbenchAgent(
                            model_client=gpt_client, # Use the configured Groq client
                            model_context=BufferedChatCompletionContext(buffer_size=10),
                            workbench=notion_workbench,
                        ),
                    )

                    # 3. Update the WorkbenchAgent for GitHub to use the Groq client.
                    await WorkbenchAgent.register(
                        RUNTIME,
                        "github_workbench_agent",
                        factory=lambda: WorkbenchAgent(
                            model_client=gpt_client, # Use the configured Groq client
                            model_context=BufferedChatCompletionContext(buffer_size=10),
                            workbench=github_workbench,
                        ),
                    )
                    
                    await WebSearchAgent.register(RUNTIME, 'websearch_agent', WebSearchAgent)
                    await KBAgent.register(RUNTIME, 'kb_agent', KBAgent)

                    await EvalAgent.register(RUNTIME, "eval_agent", EvalAgent)
                    await EditorAgent.register(RUNTIME, "editor_agent", EditorAgent)

                    await ManagerAgent.register(
                        RUNTIME,
                        "manager_agent",
                        lambda: ManagerAgent(
                            planner_agent_id=PLANNER_AGENT_ID,
                            planner_refiner_agent_id=PLANNER_REFINER_AGENT_ID,
                            executor_agent_id=EXECUTOR_AGENT_ID,
                            eval_agent_id=EVAL_AGENT_ID,
                            editor_agent_id=EDITOR_AGENT_ID,
                        ),
                    )

                    RUNTIME.start()
                    agent_initialized = True
                    logging.info("Agent service initialized successfully")
                    
                except Exception as e:
                    logging.error(f"Failed to register agents: {e}")
                    raise AgentServiceException(
                        message=f"Failed to initialize agent service: {str(e)}",
                        error_code="AGENT_REGISTRATION_ERROR",
                        details={"original_error": str(e)}
                    )

    except Exception as e:
        logging.error(f"Failed to initialize agent service: {e}")
        if "notion" in str(e).lower():
            raise ExternalServiceError(
                message=f"Failed to connect to Notion service: {str(e)}",
                service="notion",
                details={"original_error": str(e)}
            )
        elif "github" in str(e).lower():
            raise ExternalServiceError(
                message=f"Failed to connect to GitHub service: {str(e)}",
                service="github",
                details={"original_error": str(e)}
            )
        else:
            raise AgentServiceException(
                message=f"Failed to initialize agent service: {str(e)}",
                error_code="INITIALIZATION_ERROR",
                details={"original_error": str(e)}
            )


async def send_to_agent(user_message: Message) -> str:
    """Send message to agent with comprehensive error handling."""
    try:
        # Validate input
        if not user_message or not user_message.content:
            raise ValidationError(
                message="User message is required and cannot be empty",
                field="user_message",
                user_message="Please provide a valid message."
            )

        # Check if agent is initialized
        if not agent_initialized:
            raise AgentServiceException(
                message="Agent service is not initialized",
                error_code="SERVICE_NOT_INITIALIZED",
                user_message="Service is starting up. Please try again in a moment."
            )

        logging.info(f"Sending message to Manager of Mentor Agent: {user_message.content}")
        
        # Add timeout handling
        import asyncio
        try:
            response = await asyncio.wait_for(
                RUNTIME.send_message(user_message, MANAGER_AGENT_ID),
                timeout=300  # 5 minutes timeout
            )
            return response.content
        except asyncio.TimeoutError:
            raise AgentServiceException(
                message="Request timed out after 5 minutes",
                error_code="REQUEST_TIMEOUT",
                user_message="The request is taking longer than expected. Please try again."
            )
            
    except AgentServiceException:
        # Re-raise our custom exceptions
        raise
    except Exception as e:
        # Convert any other exceptions to structured errors
        logging.error(f"Unexpected error in send_to_agent: {e}")
        error_response = handle_agent_error(e, "send_to_agent")
        return error_response


async def shutdown_agent() -> None:
    """Shutdown agent service gracefully."""
    try:
        if agent_initialized:
            await RUNTIME.stop()
            logging.info("Agent service shutdown successfully")
    except Exception as e:
        logging.error(f"Error during agent shutdown: {e}")
        # Don't raise during shutdown to avoid masking other errors<|MERGE_RESOLUTION|>--- conflicted
+++ resolved
@@ -16,17 +16,10 @@
 from ..protocols.message import Message
 from ..source_agents.knowledgebase_agent import KBAgent
 from ..source_agents.websearch_agent import WebSearchAgent
-<<<<<<< HEAD
-from ..utils.exceptions import (
-    AgentServiceException, ExternalServiceError, ValidationError,
-    handle_agent_error
-)
-=======
 from ..source_agents.workbench_agent import WorkbenchAgent
 from ..utils.exceptions import (AgentServiceException, ExternalServiceError,
                                 ValidationError, create_error_response,
                                 handle_agent_error)
->>>>>>> d9565b9a
 
 logging.basicConfig(
     level=logging.INFO, format="%(asctime)s - %(name)s - %(levelname)s - %(message)s"
@@ -112,7 +105,7 @@
                         workbench=github_workbench,
                     ),
                 )
-                
+
                 await WebSearchAgent.register(RUNTIME, 'websearch_agent', WebSearchAgent)
                 await KBAgent.register(RUNTIME, 'kb_agent', KBAgent)
                     # Register all agents with error handling
@@ -156,7 +149,7 @@
                             workbench=github_workbench,
                         ),
                     )
-                    
+
                     await WebSearchAgent.register(RUNTIME, 'websearch_agent', WebSearchAgent)
                     await KBAgent.register(RUNTIME, 'kb_agent', KBAgent)
 
@@ -178,7 +171,7 @@
                     RUNTIME.start()
                     agent_initialized = True
                     logging.info("Agent service initialized successfully")
-                    
+
                 except Exception as e:
                     logging.error(f"Failed to register agents: {e}")
                     raise AgentServiceException(
