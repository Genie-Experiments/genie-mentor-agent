--- conflicted
+++ resolved
@@ -25,7 +25,6 @@
 async def initialize_agent() -> None:
     global agent_initialized
     if not agent_initialized:
-<<<<<<< HEAD
         required_envs = ['CHROMA_DB_PATH', 'OPENAI_API_KEY','GROQ_API_KEY']
         missing = [var for var in required_envs if not os.getenv(var)]
         
@@ -33,11 +32,8 @@
             raise EnvironmentError(
                 f"Missing required environment variables: {', '.join(missing)}"
             )
-        await PlannerAgent.register(RUNTIME, 'planner_agent', lambda: PlannerAgent(QUERY_AGENT_ID))
-=======
         await PlannerAgent.register(RUNTIME, 'planner_agent', lambda: PlannerAgent(REFINER_AGENT_ID))
         await RefinerAgent.register(RUNTIME, 'refiner_agent', lambda: RefinerAgent(QUERY_AGENT_ID))
->>>>>>> b7530fba
         await QueryAgent.register(RUNTIME, 'query_agent', lambda: QueryAgent())
         await EvaluationAgent.register(RUNTIME, 'evaluation_agent', lambda: EvaluationAgent())
         await EditorAgent.register(RUNTIME, 'editor_agent', lambda: EditorAgent())
