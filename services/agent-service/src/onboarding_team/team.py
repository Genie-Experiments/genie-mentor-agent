# Standard library imports
from typing import Optional
import os

# Third-party imports
from autogen_core import AgentId, SingleThreadedAgentRuntime
from autogen_ext.tools.mcp import StdioServerParams, McpWorkbench

from autogen_ext.models.openai import OpenAIChatCompletionClient
from autogen_core.model_context import BufferedChatCompletionContext

# Local application imports
from .message import Message
from .planner_agent import PlannerAgent
from .refiner_agent import RefinerAgent
from .query_agent import QueryAgent
<<<<<<< HEAD
from .evaluation_agent import EvaluationAgent
from .editor_agent import EditorAgent
import os
=======
from .workbench_agent import WorkbenchAgent

>>>>>>> ed54888c
# Constants
RUNTIME = SingleThreadedAgentRuntime()
PLANNER_AGENT_ID = AgentId('planner_agent', 'default')
REFINER_AGENT_ID = AgentId('refiner_agent', 'default')
QUERY_AGENT_ID = AgentId('query_agent', 'default')
<<<<<<< HEAD
EVALUATION_AGENT_ID = AgentId("evaluation_agent", "default")
EDITOR_AGENT_ID = AgentId("editor_agent", "default")
=======
WORKBENCH_AGENT_ID = AgentId('workbench_agent', 'default')

>>>>>>> ed54888c
# Flag to ensure the agent is only initialized once
agent_initialized = False

notion_mcp_server_params = StdioServerParams(
                command="npx",
                args=["-y", "@suekou/mcp-notion-server"],
                env={
                    "NOTION_API_TOKEN": os.getenv('NOTION_API_KEY'),
                    "NOTION_MARKDOWN_CONVERSION": "true"  # Enable markdown conversion for better token usage
                },
                read_timeout_seconds=45
            )

async def initialize_agent() -> None:
    global agent_initialized
<<<<<<< HEAD
    if not agent_initialized:
        required_envs = ['CHROMA_DB_PATH', 'OPENAI_API_KEY','GROQ_API_KEY']
        missing = [var for var in required_envs if not os.getenv(var)]
        
        if missing:
            raise EnvironmentError(
                f"Missing required environment variables: {', '.join(missing)}"
            )
        await PlannerAgent.register(
            RUNTIME,
            'planner_agent',
            lambda: PlannerAgent(REFINER_AGENT_ID, QUERY_AGENT_ID),
        )
        await RefinerAgent.register(
            RUNTIME,
            'refiner_agent',
            lambda: RefinerAgent(QUERY_AGENT_ID),
        )
        await QueryAgent.register(
         RUNTIME,
            'query_agent',
            lambda: QueryAgent(),
        )
        await EvaluationAgent.register(RUNTIME, 'evaluation_agent', lambda: EvaluationAgent())
        await EditorAgent.register(RUNTIME, 'editor_agent', lambda: EditorAgent())
        
        RUNTIME.start()
        agent_initialized = True
=======
    async with McpWorkbench(notion_mcp_server_params) as workbench:
        
        if not agent_initialized:
            await PlannerAgent.register(RUNTIME, 'planner_agent', lambda: PlannerAgent(REFINER_AGENT_ID))
            await RefinerAgent.register(RUNTIME, 'refiner_agent', lambda: RefinerAgent(QUERY_AGENT_ID))
            await QueryAgent.register(RUNTIME, 'query_agent', lambda: QueryAgent(WORKBENCH_AGENT_ID))
            await WorkbenchAgent.register(RUNTIME, 'workbench_agent',
                factory=lambda: WorkbenchAgent(


                    model_client=OpenAIChatCompletionClient(model="gpt-4.1-nano"),
                    model_context=BufferedChatCompletionContext(buffer_size=10),
                    workbench=workbench,
                ),
            )
        
            RUNTIME.start()
            agent_initialized = True
>>>>>>> ed54888c

async def send_to_agent(user_message: Message) -> str:
    print(f"[INFO] Sending message to agent: {user_message.content}")
    response = await RUNTIME.send_message(user_message, PLANNER_AGENT_ID)
    return response.content

async def shutdown_agent() -> None:
    await RUNTIME.stop()<|MERGE_RESOLUTION|>--- conflicted
+++ resolved
@@ -14,26 +14,18 @@
 from .planner_agent import PlannerAgent
 from .refiner_agent import RefinerAgent
 from .query_agent import QueryAgent
-<<<<<<< HEAD
 from .evaluation_agent import EvaluationAgent
 from .editor_agent import EditorAgent
-import os
-=======
-from .workbench_agent import WorkbenchAgent
+import osfrom .workbench_agent import WorkbenchAgent
 
->>>>>>> ed54888c
 # Constants
 RUNTIME = SingleThreadedAgentRuntime()
 PLANNER_AGENT_ID = AgentId('planner_agent', 'default')
 REFINER_AGENT_ID = AgentId('refiner_agent', 'default')
 QUERY_AGENT_ID = AgentId('query_agent', 'default')
-<<<<<<< HEAD
 EVALUATION_AGENT_ID = AgentId("evaluation_agent", "default")
-EDITOR_AGENT_ID = AgentId("editor_agent", "default")
-=======
-WORKBENCH_AGENT_ID = AgentId('workbench_agent', 'default')
+EDITOR_AGENT_ID = AgentId("editor_agent", "default")WORKBENCH_AGENT_ID = AgentId('workbench_agent', 'default')
 
->>>>>>> ed54888c
 # Flag to ensure the agent is only initialized once
 agent_initialized = False
 
@@ -49,36 +41,6 @@
 
 async def initialize_agent() -> None:
     global agent_initialized
-<<<<<<< HEAD
-    if not agent_initialized:
-        required_envs = ['CHROMA_DB_PATH', 'OPENAI_API_KEY','GROQ_API_KEY']
-        missing = [var for var in required_envs if not os.getenv(var)]
-        
-        if missing:
-            raise EnvironmentError(
-                f"Missing required environment variables: {', '.join(missing)}"
-            )
-        await PlannerAgent.register(
-            RUNTIME,
-            'planner_agent',
-            lambda: PlannerAgent(REFINER_AGENT_ID, QUERY_AGENT_ID),
-        )
-        await RefinerAgent.register(
-            RUNTIME,
-            'refiner_agent',
-            lambda: RefinerAgent(QUERY_AGENT_ID),
-        )
-        await QueryAgent.register(
-         RUNTIME,
-            'query_agent',
-            lambda: QueryAgent(),
-        )
-        await EvaluationAgent.register(RUNTIME, 'evaluation_agent', lambda: EvaluationAgent())
-        await EditorAgent.register(RUNTIME, 'editor_agent', lambda: EditorAgent())
-        
-        RUNTIME.start()
-        agent_initialized = True
-=======
     async with McpWorkbench(notion_mcp_server_params) as workbench:
         
         if not agent_initialized:
@@ -97,7 +59,6 @@
         
             RUNTIME.start()
             agent_initialized = True
->>>>>>> ed54888c
 
 async def send_to_agent(user_message: Message) -> str:
     print(f"[INFO] Sending message to agent: {user_message.content}")
